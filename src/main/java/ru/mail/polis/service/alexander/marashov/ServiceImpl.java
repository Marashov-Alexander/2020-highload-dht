--- conflicted
+++ resolved
@@ -148,8 +148,7 @@
             }
         }).isCancelled();
         if (canceled) {
-<<<<<<< HEAD
-            throw new RuntimeException(FUTURE_CANCELED_ERROR);
+            throw new IllegalStateException(FUTURE_CANCELED_ERROR);
         }
     }
 
@@ -169,9 +168,6 @@
         }).isCancelled();
         if (canceled) {
             throw new RuntimeException(FUTURE_CANCELED_ERROR);
-=======
-            throw new IllegalStateException("Who canceled my future?!");
->>>>>>> 848ca976
         }
     }
 
